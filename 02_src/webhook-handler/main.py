import os
import json
import hmac
import hashlib
import base64
import functions_framework
from flask import Request, jsonify, abort
from linebot.v3 import WebhookHandler
from linebot.v3.exceptions import InvalidSignatureError
from linebot.v3.messaging import (
    Configuration,
    ApiClient,
    MessagingApi,
    ReplyMessageRequest,
    PushMessageRequest,
    TextMessage,
    FlexMessage,
    FlexContainer,
    QuickReply,
    QuickReplyItem,
    MessageAction,
    DatetimePickerAction
)
from linebot.v3.webhooks import (
    MessageEvent,
    TextMessageContent,
    FollowEvent,
    PostbackEvent
)
from google.cloud import secretmanager
from google.cloud.sql.connector import Connector
from google.cloud import tasks_v2
import sqlalchemy
from datetime import datetime, timezone
from google import genai
from google.genai import types
from flex_messages import create_task_list_flex, create_task_completed_flex
from knowledge_base import search_knowledge
from question_generator import (
    generate_follow_up_questions,
    get_unanswered_questions,
    save_answer,
    check_all_questions_answered,
    get_user_answers,
    format_question_for_line
)
from conversation_flow_manager import ConversationFlowManager, ConversationState
from task_personalizer import generate_personalized_tasks
from task_enhancer import enhance_tasks_with_tips, generate_general_tips_task
<<<<<<< HEAD
from rate_limiter import is_rate_limited
from subscription_manager import SubscriptionManager
from plan_controller import PlanController
=======
from auth_utils import verify_user_ownership, AuthorizationError
>>>>>>> f28ed12a

# 環境変数からGCP設定を取得
PROJECT_ID = os.environ.get('GCP_PROJECT_ID')
REGION = os.environ.get('GCP_REGION', 'asia-northeast1')
SERVICE_ACCOUNT_EMAIL = os.environ.get(
    'SERVICE_ACCOUNT_EMAIL',
    f'webhook-handler@{PROJECT_ID}.iam.gserviceaccount.com'
)

# グローバル変数（遅延初期化）
_handler = None
_configuration = None
_engine = None
_connector = None
_gemini_client = None
_subscription_manager = None
_plan_controller = None


def get_secret(secret_id: str) -> str:
    """
    Secret Managerからシークレットを取得

    Args:
        secret_id: シークレットID

    Returns:
        シークレット値

    Raises:
        Exception: シークレット取得に失敗した場合
    """
    try:
        client = secretmanager.SecretManagerServiceClient()
        name = f"projects/{PROJECT_ID}/secrets/{secret_id}/versions/latest"
        response = client.access_secret_version(request={"name": name})
        secret_value = response.payload.data.decode("UTF-8")

        # ログにシークレット値を出力しない（セキュリティ対策）
        print(f"✅ シークレット取得成功: {secret_id}")
        return secret_value

    except Exception as e:
        # エラー詳細をログに記録（シークレット値は含めない）
        print(f"❌ シークレット取得エラー: secret_id={secret_id}, error={type(e).__name__}")
        # 本番環境では適切なエラーハンドリングを実装
        raise Exception(f"Failed to retrieve secret: {secret_id}") from e


def validate_signature(body: str, signature: str, channel_secret: str) -> bool:
    """署名を検証"""
    hash_value = hmac.new(
        channel_secret.encode('utf-8'),
        body.encode('utf-8'),
        hashlib.sha256
    ).digest()
    calculated_signature = base64.b64encode(hash_value).decode('utf-8')
    return calculated_signature == signature


def get_handler():
    """LINE WebhookHandlerを取得（遅延初期化）"""
    global _handler
    if _handler is None:
        channel_secret = get_secret('LINE_CHANNEL_SECRET')
        _handler = WebhookHandler(channel_secret)

        # イベントハンドラを登録
        @_handler.add(FollowEvent)
        def handle_follow_event(event: FollowEvent):
            handle_follow(event)

        @_handler.add(MessageEvent, message=TextMessageContent)
        def handle_message_event(event: MessageEvent):
            handle_message(event)

        @_handler.add(PostbackEvent)
        def handle_postback_event(event: PostbackEvent):
            handle_postback(event)

    return _handler


def get_configuration():
    """LINE API Configurationを取得（遅延初期化）"""
    global _configuration
    if _configuration is None:
        channel_access_token = get_secret('LINE_CHANNEL_ACCESS_TOKEN')
        _configuration = Configuration(access_token=channel_access_token)
    return _configuration


def get_db_engine():
    """Database Engineを取得（遅延初期化）"""
    global _engine, _connector

    if _engine is None:
        # Database接続設定
        db_connection_name = get_secret('DB_CONNECTION_NAME')
        db_user = get_secret('DB_USER')
        db_password = get_secret('DB_PASSWORD')
        db_name = get_secret('DB_NAME')

        # Cloud SQL Connector
        _connector = Connector()

        def get_db_connection():
            """Cloud SQL接続を取得"""
            conn = _connector.connect(
                db_connection_name,
                "pg8000",
                user=db_user,
                password=db_password,
                db=db_name
            )
            return conn

        # SQLAlchemy エンジン（接続プール設定を追加）
        _engine = sqlalchemy.create_engine(
            "postgresql+pg8000://",
            creator=get_db_connection,
            pool_size=5,           # 同時接続数の上限
            max_overflow=10,       # pool_sizeを超えた場合の追加接続数
            pool_timeout=30,       # 接続取得のタイムアウト（秒）
            pool_recycle=1800,     # 接続の再利用期限（30分）
            pool_pre_ping=True,    # 接続の有効性を事前確認
        )

    return _engine


def get_gemini_client():
    """Gemini Clientを取得（遅延初期化）"""
    global _gemini_client

    if _gemini_client is None:
        gemini_api_key = get_secret('GEMINI_API_KEY')
        _gemini_client = genai.Client(api_key=gemini_api_key)

    return _gemini_client


def get_subscription_manager():
    """Subscription Managerを取得（遅延初期化）"""
    global _subscription_manager

    if _subscription_manager is None:
        engine = get_db_engine()
        stripe_api_key = get_secret('STRIPE_API_KEY').strip()
        _subscription_manager = SubscriptionManager(engine, stripe_api_key)

    return _subscription_manager


def get_plan_controller():
    """Plan Controllerを取得（遅延初期化）"""
    global _plan_controller

    if _plan_controller is None:
        subscription_manager = get_subscription_manager()
        _plan_controller = PlanController(subscription_manager)

    return _plan_controller


def enqueue_task_generation(user_id: str, line_user_id: str):
    """
    Cloud Tasksにタスク生成ジョブを投入

    Args:
        user_id: データベースのユーザーID（UUID）
        line_user_id: LINEユーザーID（Push通知用）
    """
    client = tasks_v2.CloudTasksClient()

    # Cloud Tasksのキュー名
    queue_name = 'task-generation-queue'
    parent = client.queue_path(PROJECT_ID, REGION, queue_name)

    # ワーカーのURL（同じCloud Functionとしてデプロイ）
    worker_url = f"https://{REGION}-{PROJECT_ID}.cloudfunctions.net/task-generator-worker"

    # タスクペイロード（両方のIDを渡す）
    payload = json.dumps({
        'user_id': str(user_id),
        'line_user_id': line_user_id
    }).encode()

    # Cloud Taskを作成（OIDC認証トークン付き）
    task = {
        'http_request': {
            'http_method': tasks_v2.HttpMethod.POST,
            'url': worker_url,
            'headers': {'Content-Type': 'application/json'},
            'body': payload,
            'oidc_token': {
                'service_account_email': SERVICE_ACCOUNT_EMAIL
            }
        }
    }

    # タスクをキューに追加
    response = client.create_task(request={'parent': parent, 'task': task})
    print(f"📤 Cloud Taskを投入しました: {response.name}")


def enqueue_personalized_task_generation(user_id: str, line_user_id: str):
    """Cloud Tasksに個別タスク生成ジョブを投入"""
    client = tasks_v2.CloudTasksClient()
    queue_name = 'task-generation-queue'
    parent = client.queue_path(PROJECT_ID, REGION, queue_name)

    worker_url = f"https://{REGION}-{PROJECT_ID}.cloudfunctions.net/personalized-tasks-worker"

    payload = json.dumps({
        'user_id': str(user_id),
        'line_user_id': line_user_id
    }).encode()

    task = {
        'http_request': {
            'http_method': tasks_v2.HttpMethod.POST,
            'url': worker_url,
            'headers': {'Content-Type': 'application/json'},
            'body': payload,
            'oidc_token': {
                'service_account_email': SERVICE_ACCOUNT_EMAIL
            }
        }
    }

    response = client.create_task(request={'parent': parent, 'task': task})
    print(f"📤 個別タスク生成ジョブを投入: {response.name}")


def enqueue_tips_enhancement(user_id: str, line_user_id: str):
    """Cloud TasksにTips収集ジョブを投入"""
    client = tasks_v2.CloudTasksClient()
    queue_name = 'task-generation-queue'
    parent = client.queue_path(PROJECT_ID, REGION, queue_name)

    worker_url = f"https://{REGION}-{PROJECT_ID}.cloudfunctions.net/tips-enhancement-worker"

    payload = json.dumps({
        'user_id': str(user_id),
        'line_user_id': line_user_id
    }).encode()

    task = {
        'http_request': {
            'http_method': tasks_v2.HttpMethod.POST,
            'url': worker_url,
            'headers': {'Content-Type': 'application/json'},
            'body': payload,
            'oidc_token': {
                'service_account_email': SERVICE_ACCOUNT_EMAIL
            }
        }
    }

    response = client.create_task(request={'parent': parent, 'task': task})
    print(f"📤 Tips収集ジョブを投入: {response.name}")


def enqueue_ai_response_generation(user_id: str, line_user_id: str, user_message: str):
    """Cloud TasksにAI応答生成ジョブを投入"""
    client = tasks_v2.CloudTasksClient()
    # 削除したキュー名は30日間再利用不可のため、v2を使用
    queue_name = 'task-generation-queue-v2'
    parent = client.queue_path(PROJECT_ID, REGION, queue_name)

    worker_url = f"https://{REGION}-{PROJECT_ID}.cloudfunctions.net/ai-response-worker"

    payload = json.dumps({
        'user_id': str(user_id),
        'line_user_id': line_user_id,
        'user_message': user_message
    }).encode()

    task = {
        'http_request': {
            'http_method': tasks_v2.HttpMethod.POST,
            'url': worker_url,
            'headers': {'Content-Type': 'application/json'},
            'body': payload,
            'oidc_token': {
                'service_account_email': 'webhook-handler@uketsuguai-dev.iam.gserviceaccount.com'
            }
        }
    }

    response = client.create_task(request={'parent': parent, 'task': task})
    print(f"📤 AI応答生成ジョブを投入: {response.name}")


@functions_framework.http
def ai_response_worker(request: Request):
    """非同期AI応答生成ワーカー"""
    try:
        request_json = request.get_json(silent=True)
        if not request_json:
            return jsonify({"error": "Invalid request body"}), 400

        user_id = request_json.get('user_id')
        line_user_id = request_json.get('line_user_id')
        user_message = request_json.get('user_message')

        if not all([user_id, line_user_id, user_message]):
            return jsonify({"error": "user_id, line_user_id, and user_message are required"}), 400

        print(f"🔄 AI応答生成開始: user_id={user_id}")

        # ユーザーメッセージを会話履歴に保存（非同期処理のため明示的に保存）
        engine = get_db_engine()
        with engine.connect() as conn:
            # 最新の会話履歴をチェック（重複回避）
            latest_message = conn.execute(
                sqlalchemy.text(
                    """
                    SELECT message, role
                    FROM conversation_history
                    WHERE user_id = :user_id
                    ORDER BY created_at DESC
                    LIMIT 1
                    """
                ),
                {"user_id": user_id}
            ).fetchone()

            # 最新メッセージがユーザーメッセージと異なる場合のみ保存
            if not latest_message or latest_message[0] != user_message or latest_message[1] != 'user':
                conn.execute(
                    sqlalchemy.text(
                        """
                        INSERT INTO conversation_history (user_id, role, message)
                        VALUES (:user_id, 'user', :message)
                        """
                    ),
                    {
                        "user_id": user_id,
                        "message": user_message
                    }
                )
                conn.commit()
                print(f"💾 ユーザーメッセージを会話履歴に保存: {user_message[:50]}...")

        # AI応答を生成
        ai_reply = generate_ai_response(user_id, user_message)

        # LINE Push API で通知
        configuration = get_configuration()
        with ApiClient(configuration) as api_client:
            line_bot_api = MessagingApi(api_client)
            line_bot_api.push_message(
                PushMessageRequest(
                    to=line_user_id,
                    messages=[TextMessage(text=ai_reply)]
                )
            )

        print(f"📤 AI応答Push通知送信完了: line_user_id={line_user_id}")
        return jsonify({"status": "success"}), 200

    except Exception as e:
        print(f"❌ AI応答生成エラー: {e}")
        import traceback
        traceback.print_exc()
        try:
            if 'line_user_id' in locals() and line_user_id:
                configuration = get_configuration()
                with ApiClient(configuration) as api_client:
                    line_bot_api = MessagingApi(api_client)
                    line_bot_api.push_message(
                        PushMessageRequest(
                            to=line_user_id,
                            messages=[TextMessage(
                                text="申し訳ございません。AIの応答生成中にエラーが発生しました。"
                            )]
                        )
                    )
        except:
            pass
        return jsonify({"error": str(e)}), 500


@functions_framework.http
def generate_tasks_worker(request: Request):
    """
    非同期タスク生成ワーカー（Step 1: 基本タスク）

    Cloud Tasksから呼び出され、基本タスクを生成してPush通知する
    完了後、追加質問を生成してユーザーに送信
    """
    from task_generator import generate_basic_tasks, get_task_summary_message

    # リクエストボディを取得
    try:
        request_json = request.get_json(silent=True)
        if not request_json:
            return jsonify({"error": "Invalid request body"}), 400

        user_id = request_json.get('user_id')
        line_user_id = request_json.get('line_user_id')

        if not user_id:
            return jsonify({"error": "user_id is required"}), 400
        if not line_user_id:
            return jsonify({"error": "line_user_id is required"}), 400

        # データベース接続
        engine = get_db_engine()

        # ユーザー所有権検証
        with engine.connect() as conn:
            try:
                verify_user_ownership(conn, line_user_id, user_id)
            except AuthorizationError as e:
                print(f"❌ 認可エラー: {e}")
                return jsonify({"error": "Unauthorized access"}), 403

        print(f"🔄 Step 1: 基本タスク生成開始: user_id={user_id}")

        # 会話フロー管理初期化
        with engine.connect() as conn:
            flow_manager = ConversationFlowManager(conn)
            flow_manager.set_task_generation_step_status(user_id, 'basic', 'in_progress')

        # ユーザープロフィールを取得
        with engine.connect() as conn:
            profile_data = conn.execute(
                sqlalchemy.text(
                    """
                    SELECT relationship, prefecture, municipality, death_date
                    FROM user_profiles
                    WHERE user_id = :user_id
                    """
                ),
                {"user_id": user_id}
            ).fetchone()

            if not profile_data:
                print(f"⚠️ ユーザープロフィールが見つかりません: {user_id}")
                return jsonify({"error": "User profile not found"}), 404

            profile = {
                'relationship': profile_data[0],
                'prefecture': profile_data[1],
                'municipality': profile_data[2],
                'death_date': profile_data[3]
            }

        # Step 1: 基本タスク生成
        with engine.connect() as conn:
            tasks = generate_basic_tasks(user_id, profile, conn)

        print(f"✅ Step 1完了: {len(tasks)}件の基本タスクを生成")

        # Step 1完了をマーク
        with engine.connect() as conn:
            flow_manager = ConversationFlowManager(conn)
            flow_manager.set_task_generation_step_status(
                user_id, 'basic', 'completed',
                metadata={'task_count': len(tasks)}
            )

        # 追加質問を生成
        with engine.connect() as conn:
            questions = generate_follow_up_questions(user_id, profile, tasks, conn)

        print(f"✅ 追加質問生成完了: {len(questions)}件")

        # サマリーメッセージ + 追加質問
        municipality = profile['municipality']
        summary_message = get_task_summary_message(tasks, municipality)

        # 追加質問の最初の質問を取得
        with engine.connect() as conn:
            first_question_data = conn.execute(
                sqlalchemy.text(
                    """
                    SELECT question_text, question_type, options
                    FROM follow_up_questions
                    WHERE user_id = :user_id AND is_answered = false
                    ORDER BY display_order
                    LIMIT 1
                    """
                ),
                {'user_id': user_id}
            ).fetchone()

        # LINE Push API で通知
        configuration = get_configuration()
        with ApiClient(configuration) as api_client:
            line_bot_api = MessagingApi(api_client)

            messages = [TextMessage(text=summary_message)]

            if first_question_data:
                question_obj = {
                    'question_text': first_question_data[0],
                    'question_type': first_question_data[1],
                    'options': first_question_data[2]
                }
                question_message = format_question_for_line(question_obj)

                # Quick Replyで質問
                quick_reply = QuickReply(
                    items=[
                        QuickReplyItem(action=MessageAction(label="はい", text="はい")),
                        QuickReplyItem(action=MessageAction(label="いいえ", text="いいえ"))
                    ]
                )

                messages.append(
                    TextMessage(
                        text=f"\n\n📝 より詳細なタスクを生成するため、いくつか質問させてください。\n\n{question_message}",
                        quick_reply=quick_reply
                    )
                )

            line_bot_api.push_message(
                PushMessageRequest(
                    to=line_user_id,
                    messages=messages
                )
            )

        print(f"📤 Push通知送信完了: line_user_id={line_user_id}")

        # 会話状態を「追加質問待ち」に設定
        with engine.connect() as conn:
            flow_manager = ConversationFlowManager(conn)
            flow_manager.set_state(
                user_id,
                'awaiting_follow_up_answers',
                {'current_question_index': 0}
            )

        return jsonify({
            "status": "success",
            "user_id": user_id,
            "basic_tasks_count": len(tasks),
            "follow_up_questions_count": len(questions)
        }), 200

    except Exception as e:
        print(f"❌ タスク生成エラー: {e}")
        import traceback
        traceback.print_exc()

        # エラー時はStep 1をfailedにマーク
        if 'user_id' in locals():
            with engine.connect() as conn:
                flow_manager = ConversationFlowManager(conn)
                flow_manager.set_task_generation_step_status(
                    user_id, 'basic', 'failed',
                    error_message=str(e)
                )

        # エラー時もユーザーに通知
        try:
            if 'line_user_id' in locals() and line_user_id:
                configuration = get_configuration()
                with ApiClient(configuration) as api_client:
                    line_bot_api = MessagingApi(api_client)
                    line_bot_api.push_message(
                        PushMessageRequest(
                            to=line_user_id,
                            messages=[TextMessage(
                                text="⚠️ タスク生成中にエラーが発生しました。\n\nお手数ですが、しばらく時間をおいて再度プロフィール登録をお試しください。"
                            )]
                        )
                    )
        except:
            pass

        return jsonify({"error": str(e)}), 500


@functions_framework.http
def webhook(request: Request):
    """LINE Webhook エントリーポイント"""

    # 署名検証
    signature = request.headers.get('X-Line-Signature', '')
    body = request.get_data(as_text=True)

    print(f"Received webhook. Signature: {signature}, Body length: {len(body)}")

    # 手動で署名検証
    channel_secret = get_secret('LINE_CHANNEL_SECRET')
    print(f"Channel Secret length: {len(channel_secret)}")

    is_valid = validate_signature(body, signature, channel_secret)
    print(f"Manual signature validation: {is_valid}")

    try:
        handler = get_handler()
        print(f"Handler initialized successfully")
        handler.handle(body, signature)
        print(f"Handler completed successfully")
    except InvalidSignatureError as e:
        print(f"Invalid signature error: {str(e)}")
        print(f"Body: {body[:200]}")
        print(f"Signature: {signature}")
        abort(400)
    except Exception as e:
        # その他のエラーをログに出力
        print(f"Error handling webhook: {type(e).__name__}: {str(e)}")
        import traceback
        traceback.print_exc()
        # LINE の検証リクエストの場合、イベントがなくてもエラーにならないよう 200 を返す
        return jsonify({'status': 'ok'})

    return jsonify({'status': 'ok'})


def handle_follow(event: FollowEvent):
    """友だち追加イベント処理"""
    line_user_id = event.source.user_id
    configuration = get_configuration()
    engine = get_db_engine()

    # ユーザー情報を取得
    with ApiClient(configuration) as api_client:
        line_bot_api = MessagingApi(api_client)
        profile = line_bot_api.get_profile(line_user_id)

    # データベースにユーザー登録
    with engine.connect() as conn:
        # 既存ユーザーチェック
        result = conn.execute(
            sqlalchemy.text(
                "SELECT id FROM users WHERE line_user_id = :line_user_id"
            ),
            {"line_user_id": line_user_id}
        ).fetchone()

        if not result:
            # 新規ユーザー登録
            conn.execute(
                sqlalchemy.text(
                    """
                    INSERT INTO users (line_user_id, display_name, status, last_login_at)
                    VALUES (:line_user_id, :display_name, 'active', :last_login_at)
                    """
                ),
                {
                    "line_user_id": line_user_id,
                    "display_name": profile.display_name,
                    "last_login_at": datetime.now(timezone.utc)
                }
            )
            conn.commit()

    # ウェルカムメッセージ
    welcome_message = f"""はじめまして、{profile.display_name}さん。

受け継ぐAIです。
大切な方を亡くされた後の手続きをサポートします。

まず、あなたと故人の関係を選択してください。"""

    # Quick Reply（故人との関係）
    quick_reply = QuickReply(
        items=[
            QuickReplyItem(action=MessageAction(label="父", text="父")),
            QuickReplyItem(action=MessageAction(label="母", text="母")),
            QuickReplyItem(action=MessageAction(label="配偶者", text="配偶者")),
            QuickReplyItem(action=MessageAction(label="兄弟姉妹", text="兄弟姉妹")),
            QuickReplyItem(action=MessageAction(label="祖父母", text="祖父母")),
            QuickReplyItem(action=MessageAction(label="子", text="子")),
            QuickReplyItem(action=MessageAction(label="その他", text="その他"))
        ]
    )

    with ApiClient(configuration) as api_client:
        line_bot_api = MessagingApi(api_client)
        line_bot_api.reply_message(
            ReplyMessageRequest(
                reply_token=event.reply_token,
                messages=[TextMessage(text=welcome_message, quick_reply=quick_reply)]
            )
        )


def handle_message(event: MessageEvent):
    """メッセージイベント処理"""
    line_user_id = event.source.user_id
    user_message = event.message.text
    configuration = get_configuration()
    engine = get_db_engine()

    # ユーザーのlast_login_atを更新
    with engine.connect() as conn:
        conn.execute(
            sqlalchemy.text(
                """
                UPDATE users
                SET last_login_at = :last_login_at
                WHERE line_user_id = :line_user_id
                """
            ),
            {
                "last_login_at": datetime.now(timezone.utc),
                "line_user_id": line_user_id
            }
        )
        conn.commit()

        # ユーザー情報とプロフィール取得
        user_data = conn.execute(
            sqlalchemy.text(
                """
                SELECT u.id, up.relationship, up.prefecture, up.municipality, up.death_date
                FROM users u
                LEFT JOIN user_profiles up ON u.id = up.user_id
                WHERE u.line_user_id = :line_user_id
                """
            ),
            {"line_user_id": line_user_id}
        ).fetchone()

    user_id = user_data[0]

    # ⭐ Phase 1: レート制限チェック
    # ただし、アップグレード関連メッセージと基本コマンドは除外
    bypass_rate_limit_messages = ['アップグレード', '有料プラン', '課金', 'プラン変更', 'ヘルプ', '設定']
    if user_message not in bypass_rate_limit_messages:
        is_limited, limit_message = is_rate_limited(str(user_id), engine)
        if is_limited:
            with ApiClient(configuration) as api_client:
                line_bot_api = MessagingApi(api_client)
                line_bot_api.reply_message(
                    ReplyMessageRequest(
                        reply_token=event.reply_token,
                        messages=[TextMessage(text=limit_message)]
                    )
                )
            return  # レート制限超過のため処理終了
    relationship = user_data[1]
    prefecture = user_data[2]
    municipality = user_data[3]
    death_date = user_data[4]

    # 会話履歴を保存
    with engine.connect() as conn:
        conn.execute(
            sqlalchemy.text(
                """
                INSERT INTO conversation_history (user_id, role, message)
                VALUES (:user_id, 'user', :message)
                """
            ),
            {
                "user_id": user_id,
                "message": user_message
            }
        )
        conn.commit()

    # プロフィール収集フロー
    reply_message = process_profile_collection(
        user_id, line_user_id, user_message, relationship, prefecture, municipality, death_date
    )

    with ApiClient(configuration) as api_client:
        line_bot_api = MessagingApi(api_client)

        # 返信メッセージの種類を判定
        if isinstance(reply_message, list):
            # 複数メッセージ（リスト）
            messages = []
            for msg in reply_message:
                if isinstance(msg, dict):
                    if msg.get("type") == "flex":
                        messages.append(FlexMessage(alt_text=msg.get("altText", "メッセージ"), contents=FlexContainer.from_dict(msg["contents"])))
                    else:
                        # Flex Messageのコンテナ（bubble等）
                        alt_text = "メッセージ"
                        if msg.get("header", {}).get("contents"):
                            header_text = msg["header"]["contents"][0].get("text", "")
                            if header_text:
                                alt_text = header_text.replace("📋 ", "").replace("⚙️ ", "")
                        messages.append(FlexMessage(alt_text=alt_text, contents=FlexContainer.from_dict(msg)))
                else:
                    # テキスト
                    messages.append(TextMessage(text=str(msg)))

            line_bot_api.reply_message(
                ReplyMessageRequest(
                    reply_token=event.reply_token,
                    messages=messages
                )
            )
        elif isinstance(reply_message, dict):
            if reply_message.get("type") == "text_with_quick_reply":
                # Quick Reply付きテキストメッセージ
                line_bot_api.reply_message(
                    ReplyMessageRequest(
                        reply_token=event.reply_token,
                        messages=[TextMessage(
                            text=reply_message["text"],
                            quick_reply=reply_message["quick_reply"]
                        )]
                    )
                )
            else:
                # Flex Message
                # alt_textをヘッダーテキストから取得（なければデフォルト）
                alt_text = "メッセージ"
                if reply_message.get("header", {}).get("contents"):
                    header_text = reply_message["header"]["contents"][0].get("text", "")
                    if header_text:
                        alt_text = header_text.replace("📋 ", "").replace("⚙️ ", "")

                line_bot_api.reply_message(
                    ReplyMessageRequest(
                        reply_token=event.reply_token,
                        messages=[FlexMessage(alt_text=alt_text, contents=FlexContainer.from_dict(reply_message))]
                    )
                )
        else:
            # テキストメッセージ
            line_bot_api.reply_message(
                ReplyMessageRequest(
                    reply_token=event.reply_token,
                    messages=[TextMessage(text=reply_message)]
                )
            )


def process_profile_collection(user_id, line_user_id, message, relationship, prefecture, municipality, death_date):
    """プロフィール収集処理"""
    engine = get_db_engine()

    # 追加質問回答待ち状態のチェック
    with engine.connect() as conn:
        flow_manager = ConversationFlowManager(conn)
        current_state = flow_manager.get_current_state(user_id)

        # 追加質問回答待ち状態の場合
        if current_state == 'awaiting_follow_up_answers':
            # 未回答の質問を取得
            questions = get_unanswered_questions(user_id, conn)

            if questions:
                # 最初の未回答質問に対する回答として保存
                first_question = questions[0]
                save_answer(user_id, first_question['question_key'], message, conn)

                # まだ未回答の質問があるか確認
                remaining_questions = get_unanswered_questions(user_id, conn)

                if remaining_questions:
                    # 次の質問を送信
                    next_question = remaining_questions[0]
                    question_message = format_question_for_line(next_question)

                    quick_reply = QuickReply(
                        items=[
                            QuickReplyItem(action=MessageAction(label="はい", text="はい")),
                            QuickReplyItem(action=MessageAction(label="いいえ", text="いいえ"))
                        ]
                    )

                    return {
                        "type": "text_with_quick_reply",
                        "text": question_message,
                        "quick_reply": quick_reply
                    }
                else:
                    # すべての質問に回答完了
                    # Step 2: 個別タスク生成を開始
                    flow_manager.clear_state(user_id, 'awaiting_follow_up_answers')

                    # Cloud Tasksに個別タスク生成ジョブを投入
                    enqueue_personalized_task_generation(user_id, line_user_id)

                    return """✅ 質問へのご回答ありがとうございました！

🤖 あなたの状況に特化した追加タスクを生成中です...

⏱️ 完了したら通知でお知らせします。"""

    # 編集モードのチェック
    with engine.connect() as conn:
        last_system_message = conn.execute(
            sqlalchemy.text(
                """
                SELECT message
                FROM conversation_history
                WHERE user_id = :user_id AND role = 'system'
                ORDER BY created_at DESC
                LIMIT 1
                """
            ),
            {"user_id": user_id}
        ).fetchone()

        # タスク追加フローのチェック
        if last_system_message and last_system_message[0].startswith('adding_task:'):
            parts = last_system_message[0].split(':')
            adding_step = parts[1]

            # フラグをクリア
            conn.execute(
                sqlalchemy.text(
                    """
                    DELETE FROM conversation_history
                    WHERE user_id = :user_id AND role = 'system' AND message LIKE 'adding_task:%'
                    """
                ),
                {"user_id": user_id}
            )
            conn.commit()

            if adding_step == 'title':
                # タイトル入力後、期限選択へ
                task_title = message

                # タイトルを一時保存
                conn.execute(
                    sqlalchemy.text(
                        """
                        INSERT INTO conversation_history (user_id, role, message)
                        VALUES (:user_id, 'system', :data)
                        """
                    ),
                    {"user_id": user_id, "data": f"adding_task:due_date:{task_title}"}
                )
                conn.commit()

                return {
                    "type": "text_with_quick_reply",
                    "text": f"タスク「{task_title}」の期限を選択してください",
                    "quick_reply": QuickReply(
                        items=[
                            QuickReplyItem(
                                action=DatetimePickerAction(
                                    label="📅 期限を選択",
                                    data="action=add_task_due_date",
                                    mode="date"
                                )
                            ),
                            QuickReplyItem(
                                action=MessageAction(label="期限なし", text="期限なし")
                            )
                        ]
                    )
                }

            elif adding_step == 'due_date':
                # 期限「なし」が選択された場合
                if message == "期限なし":
                    # タイトルを取得
                    if len(parts) >= 3:
                        task_title = ':'.join(parts[2:])

                        # タスクを追加（期限なし）
                        max_order = conn.execute(
                            sqlalchemy.text("SELECT COALESCE(MAX(order_index), 0) FROM tasks WHERE user_id = :user_id"),
                            {"user_id": user_id}
                        ).scalar()

                        conn.execute(
                            sqlalchemy.text(
                                """
                                INSERT INTO tasks (user_id, title, description, category, priority, status, order_index)
                                VALUES (:user_id, :title, :description, :category, :priority, 'pending', :order_index)
                                """
                            ),
                            {
                                "user_id": user_id,
                                "title": task_title,
                                "description": "手動で追加されたタスク",
                                "category": "その他",
                                "priority": "medium",
                                "order_index": max_order + 1
                            }
                        )
                        conn.commit()

                        return f"✅ タスク「{task_title}」を追加しました"
                    else:
                        return "エラーが発生しました。もう一度お試しください。"

        # 編集フローのチェック
        if last_system_message and last_system_message[0].startswith('editing:'):
            editing_field = last_system_message[0].split(':')[1]

            # 編集フラグをクリア
            conn.execute(
                sqlalchemy.text(
                    """
                    DELETE FROM conversation_history
                    WHERE user_id = :user_id AND role = 'system' AND message LIKE 'editing:%'
                    """
                ),
                {"user_id": user_id}
            )
            conn.commit()

            # 各フィールドの更新処理
            if editing_field == 'relationship':
                # 故人との関係を更新
                conn.execute(
                    sqlalchemy.text(
                        """
                        UPDATE user_profiles
                        SET relationship = :relationship
                        WHERE user_id = :user_id
                        """
                    ),
                    {"user_id": user_id, "relationship": message}
                )
                conn.commit()
                return f"✅ 故人との関係を「{message}」に変更しました"

            elif editing_field == 'prefecture':
                # 都道府県選択後、市区町村入力へ
                # 都道府県を一時保存
                conn.execute(
                    sqlalchemy.text(
                        """
                        DELETE FROM conversation_history
                        WHERE user_id = :user_id AND role = 'system' AND message LIKE 'editing:%'
                        """
                    ),
                    {"user_id": user_id}
                )
                conn.execute(
                    sqlalchemy.text(
                        """
                        INSERT INTO conversation_history (user_id, role, message)
                        VALUES (:user_id, 'system', :prefecture_data)
                        """
                    ),
                    {"user_id": user_id, "prefecture_data": f"editing:municipality:{message}"}
                )
                conn.commit()

                return f"{message}の市区町村名を入力してください。\n\n例：新宿区、横浜市"

            elif editing_field == 'municipality':
                # 市区町村入力（都道府県はconversation_historyに保存済み）
                # 都道府県を取得
                parts = last_system_message[0].split(':')
                if len(parts) >= 3:
                    stored_prefecture = parts[2]

                    conn.execute(
                        sqlalchemy.text(
                            """
                            UPDATE user_profiles
                            SET prefecture = :prefecture, municipality = :municipality
                            WHERE user_id = :user_id
                            """
                        ),
                        {"user_id": user_id, "prefecture": stored_prefecture, "municipality": message}
                    )
                    conn.commit()

                    # タスク再生成確認
                    return {
                        "type": "bubble",
                        "body": {
                            "type": "box",
                            "layout": "vertical",
                            "contents": [
                                {
                                    "type": "text",
                                    "text": f"✅ お住まいを「{stored_prefecture} {message}」に変更しました",
                                    "wrap": True,
                                    "weight": "bold",
                                    "color": "#17C964"
                                },
                                {
                                    "type": "text",
                                    "text": "住所が変わると、窓口情報や手続き内容が変わる可能性があります。タスクを再生成しますか？",
                                    "wrap": True,
                                    "margin": "lg",
                                    "size": "sm"
                                }
                            ]
                        },
                        "footer": {
                            "type": "box",
                            "layout": "vertical",
                            "contents": [
                                {
                                    "type": "button",
                                    "action": {
                                        "type": "postback",
                                        "label": "タスクを再生成",
                                        "data": "action=regenerate_tasks",
                                        "displayText": "タスクを再生成"
                                    },
                                    "style": "primary",
                                    "color": "#17C964"
                                },
                                {
                                    "type": "button",
                                    "action": {
                                        "type": "message",
                                        "label": "このまま",
                                        "text": "設定"
                                    },
                                    "style": "link",
                                    "margin": "sm"
                                }
                            ]
                        }
                    }
                else:
                    return "エラーが発生しました。もう一度お試しください。"

        elif last_system_message and last_system_message[0].startswith('editing_memo:'):
            # メモ編集処理
            task_id = last_system_message[0].split(':')[1]

            # 編集フラグをクリア
            conn.execute(
                sqlalchemy.text(
                    """
                    DELETE FROM conversation_history
                    WHERE user_id = :user_id AND role = 'system' AND message LIKE 'editing_memo:%'
                    """
                ),
                {"user_id": user_id}
            )
            conn.commit()

            # メモを保存
            import json
            memo_text = message.strip()

            # メモ削除キーワードのチェック（Issue #16対応）
            delete_keywords = ['削除', 'なし', 'クリア', '消す', 'delete', 'clear', 'none']
            is_delete = memo_text.lower() in delete_keywords

            if memo_text and not is_delete:
                # メモがある場合は保存
                metadata = json.dumps({"memo": memo_text})
            else:
                # 削除キーワードまたは空白の場合はメモを削除
                metadata = json.dumps({"memo": ""})

            conn.execute(
                sqlalchemy.text(
                    """
                    UPDATE tasks
                    SET metadata = CAST(:metadata AS jsonb)
                    WHERE id = :task_id AND user_id = :user_id
                    """
                ),
                {"task_id": task_id, "user_id": user_id, "metadata": metadata}
            )
            conn.commit()

            # 成功メッセージとタスク詳細を返す
            task_data = conn.execute(
                sqlalchemy.text(
                    """
                    SELECT id, title, description, due_date, priority, category, metadata
                    FROM tasks
                    WHERE id = :task_id AND user_id = :user_id
                    """
                ),
                {"task_id": task_id, "user_id": user_id}
            ).fetchone()

            if task_data:
                from flex_messages import create_task_detail_flex
                success_message = "✅ メモを保存しました" if (memo_text and not is_delete) else "✅ メモを削除しました"
                return [
                    success_message,
                    {
                        "type": "flex",
                        "altText": "タスク詳細",
                        "contents": create_task_detail_flex(task_data)
                    }
                ]
            else:
                return "タスクが見つかりません。"

    # ヘルプと設定は常に表示可能
    if message == 'ヘルプ':
        return get_help_message()
    elif message == '設定':
        return get_settings_message(user_id, relationship, prefecture, municipality, death_date)
    elif message in ['アップグレード', '有料プラン', '課金', 'プラン変更']:
        return handle_upgrade_request(user_id, line_user_id)

    # プロフィールが全て揃っている場合
    if relationship and prefecture and municipality and death_date:
        # 既にタスクが生成されているかチェック
        with engine.connect() as conn:
            task_count = conn.execute(
                sqlalchemy.text(
                    "SELECT COUNT(*) FROM tasks WHERE user_id = :user_id AND is_deleted = false"
                ),
                {"user_id": user_id}
            ).scalar()

            if task_count > 0:
                # タスク生成済み - タスク一覧表示 or タスク完了 or AI会話モード
                if message in ['タスク', 'タスク一覧', 'タスクリスト', 'todo', 'TODO']:
                    return get_task_list_message(user_id)
                elif message == '全タスク':
                    return get_task_list_message(user_id, show_all=True)
                elif message in ['タスク追加', 'タスク追加', '追加']:
                    # タスク追加フローを開始
                    with engine.connect() as conn:
                        conn.execute(
                            sqlalchemy.text(
                                """
                                INSERT INTO conversation_history (user_id, role, message)
                                VALUES (:user_id, 'system', 'adding_task:title')
                                """
                            ),
                            {"user_id": user_id}
                        )
                        conn.commit()
                    return "追加するタスクのタイトルを入力してください"
                elif message == 'ヘルプ':
                    return get_help_message()
                elif message == '設定':
                    return get_settings_message(user_id, relationship, prefecture, municipality, death_date)
                elif '完了' in message and any(c.isdigit() or c in '０１２３４５６７８９' for c in message):
                    # 「完了1」「1完了」「完了１」「１完了」などのパターンをチェック
                    return complete_task(user_id, message)
                else:
                    # AI応答を非同期で生成（Cloud Tasksキュー経由）
                    enqueue_ai_response_generation(user_id, line_user_id, message)
                    return "AIが応答を考えています...\nしばらくお待ちください"
            else:
                # タスク生成をCloud Tasksに投入（非同期）
                enqueue_task_generation(user_id, line_user_id)

                return f"""✅ プロフィール登録が完了しました

🤖 AIがあなた専用のタスクを生成中です...

📍 {prefecture}{municipality}での手続き情報
📅 死亡日: {death_date.strftime('%Y年%m月%d日') if hasattr(death_date, 'strftime') else str(death_date)}

⏱️ 生成には5分程度かかります。完了したら通知でお知らせします。

しばらくお待ちください。"""

    # プロフィール収集中
    with engine.connect() as conn:
        if not relationship:
            # プロフィールが存在するかチェック
            profile_exists = conn.execute(
                sqlalchemy.text(
                    "SELECT id FROM user_profiles WHERE user_id = :user_id"
                ),
                {"user_id": user_id}
            ).fetchone()

            if profile_exists:
                # 既存プロフィールを更新
                conn.execute(
                    sqlalchemy.text(
                        """
                        UPDATE user_profiles
                        SET relationship = :relationship
                        WHERE user_id = :user_id
                        """
                    ),
                    {"user_id": user_id, "relationship": message}
                )
            else:
                # 新規プロフィール作成
                conn.execute(
                    sqlalchemy.text(
                        """
                        INSERT INTO user_profiles (user_id, relationship)
                        VALUES (:user_id, :relationship)
                        """
                    ),
                    {"user_id": user_id, "relationship": message}
                )
            conn.commit()

            # 都道府県選択用のQuick Reply
            prefecture_quick_reply = QuickReply(
                items=[
                    QuickReplyItem(action=MessageAction(label="東京都", text="東京都")),
                    QuickReplyItem(action=MessageAction(label="大阪府", text="大阪府")),
                    QuickReplyItem(action=MessageAction(label="神奈川県", text="神奈川県")),
                    QuickReplyItem(action=MessageAction(label="愛知県", text="愛知県")),
                    QuickReplyItem(action=MessageAction(label="埼玉県", text="埼玉県")),
                    QuickReplyItem(action=MessageAction(label="千葉県", text="千葉県")),
                    QuickReplyItem(action=MessageAction(label="兵庫県", text="兵庫県")),
                    QuickReplyItem(action=MessageAction(label="福岡県", text="福岡県")),
                    QuickReplyItem(action=MessageAction(label="北海道", text="北海道")),
                    QuickReplyItem(action=MessageAction(label="京都府", text="京都府")),
                    QuickReplyItem(action=MessageAction(label="その他", text="その他"))
                ]
            )

            return {
                "type": "text_with_quick_reply",
                "text": "ありがとうございます。\n\n次に、お住まいの都道府県を選択してください。\n（一覧にない場合は直接入力してください）",
                "quick_reply": prefecture_quick_reply
            }

        elif not prefecture:
            # 都道府県を保存
            if message == "その他":
                return "都道府県名を入力してください。\n（例：静岡県）"

            conn.execute(
                sqlalchemy.text(
                    """
                    UPDATE user_profiles
                    SET prefecture = :prefecture
                    WHERE user_id = :user_id
                    """
                ),
                {"user_id": user_id, "prefecture": message}
            )
            conn.commit()
            return "ありがとうございます。\n\n次に、市区町村を教えてください。\n（例：渋谷区）"

        elif not municipality:
            # 市区町村を保存
            conn.execute(
                sqlalchemy.text(
                    """
                    UPDATE user_profiles
                    SET municipality = :municipality
                    WHERE user_id = :user_id
                    """
                ),
                {"user_id": user_id, "municipality": message}
            )
            conn.commit()

            # 死亡日選択用のDatetimepicker Quick Reply
            today = datetime.now().date()

            death_date_quick_reply = QuickReply(
                items=[
                    QuickReplyItem(action=DatetimePickerAction(
                        label="日付を選択",
                        data="action=set_death_date",
                        mode="date",
                        initial=today.isoformat(),
                        max=today.isoformat()
                    ))
                ]
            )

            return {
                "type": "text_with_quick_reply",
                "text": "ありがとうございます。\n\n最後に、故人が亡くなられた日を選択してください。",
                "quick_reply": death_date_quick_reply
            }

        elif not death_date:
            # 死亡日を保存
            try:
                death_dt = datetime.fromisoformat(message).date()

                conn.execute(
                    sqlalchemy.text(
                        """
                        UPDATE user_profiles
                        SET death_date = :death_date
                        WHERE user_id = :user_id
                        """
                    ),
                    {"user_id": user_id, "death_date": death_dt}
                )
                conn.commit()

                # タスク生成をCloud Tasksに投入（非同期）
                enqueue_task_generation(user_id, line_user_id)

                return f"""✅ プロフィール登録が完了しました

🤖 AIがあなた専用のタスクを生成中です...

📍 {prefecture or '（未設定）'}{municipality or '（未設定）'}での手続き情報
📅 死亡日: {death_dt.strftime('%Y年%m月%d日')}

⏱️ 生成には5分程度かかります。完了したら通知でお知らせします。

しばらくお待ちください。"""

            except ValueError:
                return "日付の形式が正しくありません。\nYYYY-MM-DD形式で入力してください。\n（例：2024-01-15）"


def get_task_list_message(user_id: str, show_all: bool = False):
    """タスク一覧をFlex Messageで返す"""
    engine = get_db_engine()

    with engine.connect() as conn:
        tasks = conn.execute(
            sqlalchemy.text(
                """
                SELECT id, title, due_date, status, priority, category, metadata
                FROM tasks
                WHERE user_id = :user_id
                ORDER BY
                    CASE status
                        WHEN 'pending' THEN 1
                        WHEN 'in_progress' THEN 2
                        ELSE 3
                    END,
                    due_date ASC
                """
            ),
            {"user_id": user_id}
        ).fetchall()

    # ⭐ Phase 1: プラン制御 - タスクをプランに応じてフィルタリング
    print(f"📊 Phase 1: タスク数（フィルタリング前）: {len(tasks)}")

    plan_controller = get_plan_controller()
    tasks_as_dict = [
        {
            "id": str(task[0]),
            "title": task[1],
            "due_date": task[2],
            "status": task[3],
            "priority": task[4],
            "category": task[5],
            "metadata": task[6]
        }
        for task in tasks
    ]

    print(f"🔐 Phase 1: プラン制御を実行 (user_id: {user_id})")
    filtered_tasks_dict = plan_controller.filter_tasks_by_plan(str(user_id), tasks_as_dict)
    print(f"📊 Phase 1: タスク数（フィルタリング後）: {len(filtered_tasks_dict)}")

    # 辞書形式をタプル形式に戻す（create_task_list_flexがタプルを期待しているため）
    filtered_tasks = [
        (
            task["id"],
            task["title"],
            task["due_date"],
            task["status"],
            task["priority"],
            task["category"],
            task["metadata"]
        )
        for task in filtered_tasks_dict
    ]

    # Flex Messageを返す（フィルタリング済みタスク）
    return create_task_list_flex(filtered_tasks, show_all=show_all)


def complete_task(user_id: str, message: str) -> str:
    """タスクを完了にする"""
    engine = get_db_engine()

    # タスク番号を抽出（様々なパターンに対応）
    import re

    # 全角数字を半角に変換
    def normalize_number(text):
        zen_to_han = str.maketrans('０１２３４５６７８９', '0123456789')
        return text.translate(zen_to_han)

    normalized_msg = normalize_number(message)

    # 「完了1」「完了 1」「1完了」「1 完了」などのパターンに対応
    patterns = [
        r'完了[\s　]*(\d+)',  # 完了1, 完了 1, 完了　1
        r'(\d+)[\s　]*完了',  # 1完了, 1 完了, 1　完了
    ]

    task_num = None
    for pattern in patterns:
        match = re.search(pattern, normalized_msg)
        if match:
            task_num = int(match.group(1))
            break

    if task_num is None:
        return "タスク番号が正しくありません。\n「完了1」または「1完了」のように番号を指定してください。"

    # 未完了タスクを取得（番号順）
    with engine.connect() as conn:
        pending_tasks = conn.execute(
            sqlalchemy.text(
                """
                SELECT id, title
                FROM tasks
                WHERE user_id = :user_id AND is_deleted = false AND status = 'pending'
                ORDER BY due_date ASC
                """
            ),
            {"user_id": user_id}
        ).fetchall()

        if not pending_tasks:
            return "完了可能なタスクがありません。"

        if task_num < 1 or task_num > len(pending_tasks):
            return f"タスク番号は1〜{len(pending_tasks)}の範囲で指定してください。"

        # 指定されたタスクを完了にする
        task_id, task_title = pending_tasks[task_num - 1]

        conn.execute(
            sqlalchemy.text(
                """
                UPDATE tasks
                SET status = 'completed'
                WHERE id = :task_id AND user_id = :user_id
                """
            ),
            {"task_id": task_id, "user_id": user_id}
        )

        # task_progressに記録
        conn.execute(
            sqlalchemy.text(
                """
                INSERT INTO task_progress (task_id, status, completed_at)
                VALUES (:task_id, 'completed', :completed_at)
                """
            ),
            {
                "task_id": task_id,
                "completed_at": datetime.now(timezone.utc)
            }
        )

        conn.commit()

    return f"✅ 「{task_title}」を完了しました！\n\n他のタスクを確認するには「タスク」と送信してください。"


def generate_ai_response(user_id: str, user_message: str) -> str:
    """Gemini APIを使ってAI応答を生成"""
    engine = get_db_engine()
    client = get_gemini_client()

    # ユーザープロフィールとタスク情報を取得
    with engine.connect() as conn:
        profile_data = conn.execute(
            sqlalchemy.text(
                """
                SELECT up.relationship, up.prefecture, up.municipality, up.death_date
                FROM user_profiles up
                WHERE up.user_id = :user_id
                """
            ),
            {"user_id": user_id}
        ).fetchone()

        # 直近の会話履歴を取得（最新20件 = 約10往復分）
        conversation_history = conn.execute(
            sqlalchemy.text(
                """
                SELECT role, message
                FROM conversation_history
                WHERE user_id = :user_id
                ORDER BY created_at DESC
                LIMIT 20
                """
            ),
            {"user_id": user_id}
        ).fetchall()

    # システムプロンプト作成
    relationship = profile_data[0] if profile_data else "不明"
    prefecture = profile_data[1] if profile_data else "不明"
    municipality = profile_data[2] if profile_data else "不明"
    death_date = profile_data[3].isoformat() if profile_data and profile_data[3] else "不明"

    system_prompt = f"""あなたは「受け継ぐAI」という死後手続きサポートアシスタントです。

【ユーザー情報】
- 故人との関係: {relationship}
- 住所: {prefecture} {municipality}
- 死亡日: {death_date}

【役割】
- 死後の行政手続きに関する質問に親身に答える
- 手続きの期限や必要書類について具体的にアドバイスする
- 専門的な内容は分かりやすく説明する
- 個人情報（電話番号、マイナンバー等）の入力は避けるよう注意を促す
- 会話の文脈を理解して、前の質問の続きにも適切に答える

【回答スタイル】
- 簡潔で分かりやすく（200文字以内）
- 優しく丁寧な言葉遣い
- 必要に応じて次のステップを提案する
- 「心よりお悔やみ申し上げます」などの前置きは不要
"""

    # 会話履歴を逆順にして（古い順に）プロンプトに追加
    conversation_context = ""
    for i, (role, msg) in enumerate(reversed(conversation_history)):
        if i >= 10:  # 直近10件のみ（約5往復分）
            break
        if role == "user":
            conversation_context += f"ユーザー: {msg}\n"
        elif role == "assistant":
            conversation_context += f"AI: {msg}\n"

    # ナレッジベースから関連情報を取得（RAG）
    knowledge = search_knowledge(user_message)
    knowledge_section = ""
    if knowledge:
        knowledge_section = f"""
【参考情報（行政手続きナレッジベース）】
{knowledge}
"""

    # Gemini APIリクエスト（RAG: ナレッジベース参照）
    prompt = f"""{system_prompt}

【直近の会話】
{conversation_context}
{knowledge_section}
【現在のユーザーメッセージ】
{user_message}

【指示】
上記の参考情報を活用して、正確で具体的な回答をしてください。
特に{prefecture}{municipality}の地域特有の情報があれば補足してください。
参考情報にない内容については、一般的な知識で回答してください。

【あなたの応答】"""

    try:
        # Gemini 2.5 Proで応答生成
        response = client.models.generate_content(
            model='gemini-2.5-pro',
            contents=prompt
        )
        ai_reply = response.text

        # アシスタントの応答を会話履歴に保存
        with engine.connect() as conn:
            conn.execute(
                sqlalchemy.text(
                    """
                    INSERT INTO conversation_history (user_id, role, message)
                    VALUES (:user_id, 'assistant', :message)
                    """
                ),
                {
                    "user_id": user_id,
                    "message": ai_reply
                }
            )
            conn.commit()

        return ai_reply

    except Exception as e:
        print(f"Gemini API error: {str(e)}")
        return "申し訳ございません。現在システムの調子が悪いようです。しばらく経ってから再度お試しください。"


def handle_postback(event: PostbackEvent):
    """ポストバックイベント処理"""
    line_user_id = event.source.user_id
    postback_data = event.postback.data
    configuration = get_configuration()
    engine = get_db_engine()

    # line_user_idからuser_idを取得（認証）
    with engine.connect() as conn:
        user_result = conn.execute(
            sqlalchemy.text("SELECT id FROM users WHERE line_user_id = :line_user_id"),
            {"line_user_id": line_user_id}
        ).fetchone()

        if not user_result:
            # ユーザーが見つからない場合はエラー
            with ApiClient(configuration) as api_client:
                line_bot_api = MessagingApi(api_client)
                line_bot_api.reply_message(
                    ReplyMessageRequest(
                        reply_token=event.reply_token,
                        messages=[TextMessage(text="ユーザー情報が見つかりません。")]
                    )
                )
            return

        user_id = user_result[0]

    # ポストバックデータをパース
    params = dict(param.split('=') for param in postback_data.split('&'))
    action = params.get('action', '')

    if action == 'view_task_detail':
        task_id = params.get('task_id', '')

<<<<<<< HEAD
        # ユーザーIDを取得
=======
        # タスク情報を取得（user_id検証付き）
>>>>>>> f28ed12a
        with engine.connect() as conn:
            user_data = conn.execute(
                sqlalchemy.text(
                    """
<<<<<<< HEAD
                    SELECT u.id
                    FROM users u
                    WHERE u.line_user_id = :line_user_id
                    """
                ),
                {"line_user_id": line_user_id}
=======
                    SELECT id, title, description, due_date, priority, category, metadata
                    FROM tasks
                    WHERE id = :task_id AND user_id = :user_id
                    """
                ),
                {"task_id": task_id, "user_id": user_id}
>>>>>>> f28ed12a
            ).fetchone()

            if not user_data:
                reply_message = "ユーザー情報が見つかりません。"
            else:
                user_id = str(user_data[0])

                # タスク情報を取得
                task_data = conn.execute(
                    sqlalchemy.text(
                        """
                        SELECT id, title, description, due_date, priority, category, metadata, user_id
                        FROM tasks
                        WHERE id = :task_id
                        """
                    ),
                    {"task_id": task_id}
                ).fetchone()

                if not task_data:
                    reply_message = "タスクが見つかりません。"
                elif str(task_data[7]) != user_id:
                    reply_message = "このタスクにはアクセスできません。"
                else:
                    # タスクのインデックスを取得（無料プランの制限チェックに使用）
                    all_tasks = conn.execute(
                        sqlalchemy.text(
                            """
                            SELECT id
                            FROM tasks
                            WHERE user_id = :user_id AND is_deleted = false AND status = 'pending'
                            ORDER BY due_date ASC
                            """
                        ),
                        {"user_id": user_id}
                    ).fetchall()

                    task_index = next((i for i, t in enumerate(all_tasks) if str(t[0]) == task_id), -1)

                    # プラン制御のチェック
                    plan_controller = get_plan_controller()
                    if not plan_controller.can_access_task_details(user_id, task_index):
                        reply_message = plan_controller.get_upgrade_message()
                    else:
                        # タスク詳細のFlex Messageを生成（user_idフィールドを除外）
                        from flex_messages import create_task_detail_flex
                        reply_message = create_task_detail_flex(task_data[:7])

        with ApiClient(configuration) as api_client:
            line_bot_api = MessagingApi(api_client)

            # Flex Messageかテキストメッセージか判定
            if isinstance(reply_message, dict):
                line_bot_api.reply_message(
                    ReplyMessageRequest(
                        reply_token=event.reply_token,
                        messages=[FlexMessage(alt_text="タスク詳細", contents=FlexContainer.from_dict(reply_message))]
                    )
                )
            else:
                line_bot_api.reply_message(
                    ReplyMessageRequest(
                        reply_token=event.reply_token,
                        messages=[TextMessage(text=reply_message)]
                    )
                )

    elif action == 'complete_task':
        task_id = params.get('task_id', '')

        # ユーザーIDを取得
        with engine.connect() as conn:
            user_data = conn.execute(
                sqlalchemy.text(
                    """
                    SELECT u.id
                    FROM users u
                    WHERE u.line_user_id = :line_user_id
                    """
                ),
                {"line_user_id": line_user_id}
            ).fetchone()

            if not user_data:
                reply_message = "ユーザー情報が見つかりません。"
            else:
                user_id = user_data[0]

                # タスク情報を取得
                task_data = conn.execute(
                    sqlalchemy.text(
                        """
                        SELECT title
                        FROM tasks
                        WHERE id = :task_id AND user_id = :user_id
                        """
                    ),
                    {"task_id": task_id, "user_id": user_id}
                ).fetchone()

                if not task_data:
                    reply_message = "タスクが見つかりません。"
                else:
                    task_title = task_data[0]

                    # タスクを完了にする
                    conn.execute(
                        sqlalchemy.text(
                            """
                            UPDATE tasks
                            SET status = 'completed'
                            WHERE id = :task_id AND user_id = :user_id
                            """
                        ),
                        {"task_id": task_id, "user_id": user_id}
                    )

                    # task_progressに記録
                    conn.execute(
                        sqlalchemy.text(
                            """
                            INSERT INTO task_progress (task_id, status, completed_at)
                            VALUES (:task_id, 'completed', :completed_at)
                            """
                        ),
                        {
                            "task_id": task_id,
                            "completed_at": datetime.now(timezone.utc)
                        }
                    )

                    conn.commit()

                    # 更新されたタスク一覧を表示
                    reply_message = get_task_list_message(user_id)

        with ApiClient(configuration) as api_client:
            line_bot_api = MessagingApi(api_client)

            # Flex Messageかテキストメッセージか判定
            if isinstance(reply_message, dict):
                line_bot_api.reply_message(
                    ReplyMessageRequest(
                        reply_token=event.reply_token,
                        messages=[FlexMessage(alt_text="タスク完了", contents=FlexContainer.from_dict(reply_message))]
                    )
                )
            else:
                line_bot_api.reply_message(
                    ReplyMessageRequest(
                        reply_token=event.reply_token,
                        messages=[TextMessage(text=reply_message)]
                    )
                )

    elif action == 'uncomplete_task':
        task_id = params.get('task_id', '')

        # ユーザーIDを取得
        with engine.connect() as conn:
            user_data = conn.execute(
                sqlalchemy.text(
                    """
                    SELECT u.id
                    FROM users u
                    WHERE u.line_user_id = :line_user_id
                    """
                ),
                {"line_user_id": line_user_id}
            ).fetchone()

            if not user_data:
                reply_message = "ユーザー情報が見つかりません。"
            else:
                user_id = user_data[0]

                # タスク情報を取得
                task_data = conn.execute(
                    sqlalchemy.text(
                        """
                        SELECT title
                        FROM tasks
                        WHERE id = :task_id AND user_id = :user_id
                        """
                    ),
                    {"task_id": task_id, "user_id": user_id}
                ).fetchone()

                if not task_data:
                    reply_message = "タスクが見つかりません。"
                else:
                    task_title = task_data[0]

                    # タスクを未完了に戻す
                    conn.execute(
                        sqlalchemy.text(
                            """
                            UPDATE tasks
                            SET status = 'pending'
                            WHERE id = :task_id AND user_id = :user_id
                            """
                        ),
                        {"task_id": task_id, "user_id": user_id}
                    )

                    # task_progressに記録
                    conn.execute(
                        sqlalchemy.text(
                            """
                            INSERT INTO task_progress (task_id, status, completed_at)
                            VALUES (:task_id, 'pending', NULL)
                            """
                        ),
                        {"task_id": task_id}
                    )

                    conn.commit()

                    # 更新されたタスク一覧を表示
                    reply_message = get_task_list_message(user_id)

        with ApiClient(configuration) as api_client:
            line_bot_api = MessagingApi(api_client)

            # Flex Messageかテキストメッセージか判定
            if isinstance(reply_message, dict):
                line_bot_api.reply_message(
                    ReplyMessageRequest(
                        reply_token=event.reply_token,
                        messages=[FlexMessage(alt_text="タスク一覧", contents=FlexContainer.from_dict(reply_message))]
                    )
                )
            else:
                line_bot_api.reply_message(
                    ReplyMessageRequest(
                        reply_token=event.reply_token,
                        messages=[TextMessage(text=reply_message)]
                    )
                )

    elif action == 'set_death_date':
        # Datetimepickerから日付を取得
        selected_date = event.postback.params.get('date')  # YYYY-MM-DD形式

        # ユーザーIDを取得
        with engine.connect() as conn:
            user_data = conn.execute(
                sqlalchemy.text(
                    """
                    SELECT u.id, up.prefecture, up.municipality
                    FROM users u
                    LEFT JOIN user_profiles up ON u.id = up.user_id
                    WHERE u.line_user_id = :line_user_id
                    """
                ),
                {"line_user_id": line_user_id}
            ).fetchone()

            if not user_data:
                reply_message = "ユーザー情報が見つかりません。"
            else:
                user_id = user_data[0]
                prefecture = user_data[1] or "（未設定）"
                municipality = user_data[2] or "（未設定）"

                # 死亡日を保存
                death_dt = datetime.fromisoformat(selected_date).date()

                conn.execute(
                    sqlalchemy.text(
                        """
                        UPDATE user_profiles
                        SET death_date = :death_date
                        WHERE user_id = :user_id
                        """
                    ),
                    {"user_id": user_id, "death_date": death_dt}
                )
                conn.commit()

                # タスク生成をCloud Tasksに投入（非同期）
                enqueue_task_generation(user_id, line_user_id)

                reply_message = f"""✅ 死亡日を登録しました

🤖 AIがあなた専用のタスクを生成中です...

📍 {prefecture}{municipality}での手続き情報
📅 死亡日: {death_dt.strftime('%Y年%m月%d日')}

⏱️ 生成には5分程度かかります。完了したら通知でお知らせします。

しばらくお待ちください。"""

        with ApiClient(configuration) as api_client:
            line_bot_api = MessagingApi(api_client)
            line_bot_api.reply_message(
                ReplyMessageRequest(
                    reply_token=event.reply_token,
                    messages=[TextMessage(text=reply_message)]
                )
            )

    elif action == 'edit_relationship':
        # 故人との関係を変更
        quick_reply = QuickReply(
            items=[
                QuickReplyItem(action=MessageAction(label="配偶者", text="配偶者")),
                QuickReplyItem(action=MessageAction(label="子", text="子")),
                QuickReplyItem(action=MessageAction(label="親", text="親")),
                QuickReplyItem(action=MessageAction(label="兄弟姉妹", text="兄弟姉妹")),
                QuickReplyItem(action=MessageAction(label="孫", text="孫")),
                QuickReplyItem(action=MessageAction(label="その他", text="その他"))
            ]
        )

        with engine.connect() as conn:
            # editing_fieldフラグを設定
            conn.execute(
                sqlalchemy.text(
                    """
                    INSERT INTO conversation_history (user_id, role, message)
                    VALUES (
                        (SELECT id FROM users WHERE line_user_id = :line_user_id),
                        'system',
                        'editing:relationship'
                    )
                    """
                ),
                {"line_user_id": line_user_id}
            )
            conn.commit()

        with ApiClient(configuration) as api_client:
            line_bot_api = MessagingApi(api_client)
            line_bot_api.reply_message(
                ReplyMessageRequest(
                    reply_token=event.reply_token,
                    messages=[TextMessage(
                        text="故人との関係を選択してください",
                        quick_reply=quick_reply
                    )]
                )
            )

    elif action == 'edit_address':
        # お住まいを変更（都道府県選択）
        quick_reply = QuickReply(
            items=[
                QuickReplyItem(action=MessageAction(label="東京都", text="東京都")),
                QuickReplyItem(action=MessageAction(label="神奈川県", text="神奈川県")),
                QuickReplyItem(action=MessageAction(label="大阪府", text="大阪府")),
                QuickReplyItem(action=MessageAction(label="愛知県", text="愛知県")),
                QuickReplyItem(action=MessageAction(label="埼玉県", text="埼玉県")),
                QuickReplyItem(action=MessageAction(label="千葉県", text="千葉県")),
                QuickReplyItem(action=MessageAction(label="兵庫県", text="兵庫県")),
                QuickReplyItem(action=MessageAction(label="福岡県", text="福岡県")),
                QuickReplyItem(action=MessageAction(label="北海道", text="北海道")),
                QuickReplyItem(action=MessageAction(label="京都府", text="京都府")),
                QuickReplyItem(action=MessageAction(label="その他", text="その他"))
            ]
        )

        with engine.connect() as conn:
            # editing_fieldフラグを設定（都道府県選択中）
            conn.execute(
                sqlalchemy.text(
                    """
                    INSERT INTO conversation_history (user_id, role, message)
                    VALUES (
                        (SELECT id FROM users WHERE line_user_id = :line_user_id),
                        'system',
                        'editing:prefecture'
                    )
                    """
                ),
                {"line_user_id": line_user_id}
            )
            conn.commit()

        with ApiClient(configuration) as api_client:
            line_bot_api = MessagingApi(api_client)
            line_bot_api.reply_message(
                ReplyMessageRequest(
                    reply_token=event.reply_token,
                    messages=[TextMessage(
                        text="お住まいの都道府県を選択してください",
                        quick_reply=quick_reply
                    )]
                )
            )

    elif action == 'edit_death_date':
        # 死亡日を変更
        with engine.connect() as conn:
            # editing_fieldフラグを設定
            conn.execute(
                sqlalchemy.text(
                    """
                    INSERT INTO conversation_history (user_id, role, message)
                    VALUES (
                        (SELECT id FROM users WHERE line_user_id = :line_user_id),
                        'system',
                        'editing:death_date'
                    )
                    """
                ),
                {"line_user_id": line_user_id}
            )
            conn.commit()

        with ApiClient(configuration) as api_client:
            line_bot_api = MessagingApi(api_client)
            line_bot_api.reply_message(
                ReplyMessageRequest(
                    reply_token=event.reply_token,
                    messages=[TextMessage(
                        text="死亡日を選択してください。\n\n下のボタンからカレンダーが開きます。",
                        quick_reply=QuickReply(
                            items=[
                                QuickReplyItem(
                                    action=DatetimePickerAction(
                                        label="📅 日付を選択",
                                        data="action=update_death_date",
                                        mode="date"
                                    )
                                )
                            ]
                        )
                    )]
                )
            )

    elif action == 'update_death_date':
        # Datetimepickerで選択された死亡日を更新
        selected_date = event.postback.params.get('date')  # YYYY-MM-DD形式

        with engine.connect() as conn:
            user_data = conn.execute(
                sqlalchemy.text(
                    """
                    SELECT u.id
                    FROM users u
                    WHERE u.line_user_id = :line_user_id
                    """
                ),
                {"line_user_id": line_user_id}
            ).fetchone()

            if not user_data:
                reply_message = "ユーザー情報が見つかりません。"
            else:
                user_id = user_data[0]

                # 死亡日を更新
                from datetime import datetime as dt
                death_dt = dt.fromisoformat(selected_date)

                conn.execute(
                    sqlalchemy.text(
                        """
                        UPDATE user_profiles
                        SET death_date = :death_date
                        WHERE user_id = :user_id
                        """
                    ),
                    {"user_id": user_id, "death_date": death_dt}
                )
                conn.commit()

                # タスク再生成確認
                reply_message = {
                    "type": "bubble",
                    "body": {
                        "type": "box",
                        "layout": "vertical",
                        "contents": [
                            {
                                "type": "text",
                                "text": f"✅ 死亡日を{death_dt.strftime('%Y年%m月%d日')}に変更しました",
                                "wrap": True,
                                "weight": "bold",
                                "color": "#17C964"
                            },
                            {
                                "type": "text",
                                "text": "タスクの期限を再計算しますか？",
                                "wrap": True,
                                "margin": "lg"
                            }
                        ]
                    },
                    "footer": {
                        "type": "box",
                        "layout": "vertical",
                        "contents": [
                            {
                                "type": "button",
                                "action": {
                                    "type": "postback",
                                    "label": "タスクを再生成",
                                    "data": "action=regenerate_tasks",
                                    "displayText": "タスクを再生成"
                                },
                                "style": "primary",
                                "color": "#17C964"
                            },
                            {
                                "type": "button",
                                "action": {
                                    "type": "message",
                                    "label": "このまま",
                                    "text": "設定"
                                },
                                "style": "link",
                                "margin": "sm"
                            }
                        ]
                    }
                }

        with ApiClient(configuration) as api_client:
            line_bot_api = MessagingApi(api_client)
            if isinstance(reply_message, dict):
                line_bot_api.reply_message(
                    ReplyMessageRequest(
                        reply_token=event.reply_token,
                        messages=[FlexMessage(alt_text="死亡日変更完了", contents=FlexContainer.from_dict(reply_message))]
                    )
                )
            else:
                line_bot_api.reply_message(
                    ReplyMessageRequest(
                        reply_token=event.reply_token,
                        messages=[TextMessage(text=reply_message)]
                    )
                )

    elif action == 'add_task_due_date':
        # Datetimepickerで選択された期限でタスクを追加
        selected_date = event.postback.params.get('date')  # YYYY-MM-DD形式

        with engine.connect() as conn:
            user_data = conn.execute(
                sqlalchemy.text(
                    """
                    SELECT u.id
                    FROM users u
                    WHERE u.line_user_id = :line_user_id
                    """
                ),
                {"line_user_id": line_user_id}
            ).fetchone()

            if not user_data:
                reply_message = "ユーザー情報が見つかりません。"
            else:
                user_id = user_data[0]

                # タイトルを取得
                last_system_message = conn.execute(
                    sqlalchemy.text(
                        """
                        SELECT message
                        FROM conversation_history
                        WHERE user_id = :user_id AND role = 'system' AND message LIKE 'adding_task:due_date:%'
                        ORDER BY created_at DESC
                        LIMIT 1
                        """
                    ),
                    {"user_id": user_id}
                ).fetchone()

                if last_system_message:
                    parts = last_system_message[0].split(':')
                    if len(parts) >= 3:
                        task_title = ':'.join(parts[2:])

                        # フラグをクリア
                        conn.execute(
                            sqlalchemy.text(
                                """
                                DELETE FROM conversation_history
                                WHERE user_id = :user_id AND role = 'system' AND message LIKE 'adding_task:%'
                                """
                            ),
                            {"user_id": user_id}
                        )

                        # タスクを追加
                        from datetime import datetime as dt
                        due_dt = dt.fromisoformat(selected_date)

                        max_order = conn.execute(
                            sqlalchemy.text("SELECT COALESCE(MAX(order_index), 0) FROM tasks WHERE user_id = :user_id"),
                            {"user_id": user_id}
                        ).scalar()

                        conn.execute(
                            sqlalchemy.text(
                                """
                                INSERT INTO tasks (user_id, title, description, category, priority, due_date, status, order_index)
                                VALUES (:user_id, :title, :description, :category, :priority, :due_date, 'pending', :order_index)
                                """
                            ),
                            {
                                "user_id": user_id,
                                "title": task_title,
                                "description": "手動で追加されたタスク",
                                "category": "その他",
                                "priority": "medium",
                                "due_date": due_dt,
                                "order_index": max_order + 1
                            }
                        )
                        conn.commit()

                        reply_message = f"✅ タスク「{task_title}」を追加しました\n期限: {due_dt.strftime('%Y年%m月%d日')}"
                    else:
                        reply_message = "エラーが発生しました。もう一度お試しください。"
                else:
                    reply_message = "エラーが発生しました。もう一度お試しください。"

        with ApiClient(configuration) as api_client:
            line_bot_api = MessagingApi(api_client)
            line_bot_api.reply_message(
                ReplyMessageRequest(
                    reply_token=event.reply_token,
                    messages=[TextMessage(text=reply_message)]
                )
            )

    elif action == 'edit_memo':
        # メモ編集モードに入る
        task_id = event.postback.data.split('task_id=')[1]

        with engine.connect() as conn:
            user_data = conn.execute(
                sqlalchemy.text(
                    """
                    SELECT u.id
                    FROM users u
                    WHERE u.line_user_id = :line_user_id
                    """
                ),
                {"line_user_id": line_user_id}
            ).fetchone()

            if user_data:
                user_id = user_data[0]

                # editing_memoフラグを設定
                conn.execute(
                    sqlalchemy.text(
                        """
                        INSERT INTO conversation_history (user_id, role, message)
                        VALUES (:user_id, 'system', :data)
                        """
                    ),
                    {"user_id": user_id, "data": f"editing_memo:{task_id}"}
                )
                conn.commit()

                reply_message = "メモを入力してください。\n\nメモを削除する場合は「削除」と送信してください。"
            else:
                reply_message = "ユーザー情報が見つかりません。"

        with ApiClient(configuration) as api_client:
            line_bot_api = MessagingApi(api_client)
            line_bot_api.reply_message(
                ReplyMessageRequest(
                    reply_token=event.reply_token,
                    messages=[TextMessage(text=reply_message)]
                )
            )

    elif action == 'regenerate_tasks':
        # 既存タスクを削除してタスクを再生成
        with engine.connect() as conn:
            user_data = conn.execute(
                sqlalchemy.text(
                    """
                    SELECT u.id
                    FROM users u
                    WHERE u.line_user_id = :line_user_id
                    """
                ),
                {"line_user_id": line_user_id}
            ).fetchone()

            if user_data:
                user_id = user_data[0]

                # 既存タスクを削除
                conn.execute(
                    sqlalchemy.text("DELETE FROM tasks WHERE user_id = :user_id"),
                    {"user_id": user_id}
                )
                conn.commit()

                # タスク再生成をCloud Tasksに投入
                enqueue_task_generation(user_id, line_user_id)

                reply_message = """✅ タスクを再生成しています

🤖 AIがあなた専用のタスクを生成中です...

⏱️ 生成には5分程度かかります。完了したら通知でお知らせします。"""
            else:
                reply_message = "ユーザー情報が見つかりません。"

        with ApiClient(configuration) as api_client:
            line_bot_api = MessagingApi(api_client)
            line_bot_api.reply_message(
                ReplyMessageRequest(
                    reply_token=event.reply_token,
                    messages=[TextMessage(text=reply_message)]
                )
            )

    elif action == 'view_subscription_status':
        # サブスクリプションステータスの確認（Issue #19対応）
        with engine.connect() as conn:
            user_data = conn.execute(
                sqlalchemy.text(
                    """
                    SELECT id, subscription_status, subscription_plan, subscription_start_date, subscription_end_date
                    FROM users
                    WHERE line_user_id = :line_user_id
                    """
                ),
                {"line_user_id": line_user_id}
            ).fetchone()

            if not user_data:
                reply_message = "ユーザー情報が見つかりません。"
            else:
                user_id, status, plan, start_date, end_date = user_data

                # サブスクリプションステータスに応じたメッセージを生成
                if status == 'active':
                    status_emoji = "✅"
                    status_text = "有効"
                    plan_text = plan or "スタンダードプラン"
                    start_text = start_date.strftime("%Y年%m月%d日") if start_date else "不明"
                    end_text = end_date.strftime("%Y年%m月%d日") if end_date else "継続中"

                    reply_message = f"""{status_emoji} サブスクリプションステータス

【現在の状態】
ステータス: {status_text}
プラン: {plan_text}
開始日: {start_text}
次回更新日: {end_text}

サブスクリプションは正常に継続されています。"""

                elif status == 'cancelled':
                    status_emoji = "⚠️"
                    status_text = "解約済み"
                    end_text = end_date.strftime("%Y年%m月%d日") if end_date else "不明"

                    reply_message = f"""{status_emoji} サブスクリプションステータス

【現在の状態】
ステータス: {status_text}
利用可能期限: {end_text}

サブスクリプションは解約されています。
期限まではサービスをご利用いただけます。"""

                else:
                    # 未契約またはその他の状態
                    reply_message = """💡 サブスクリプション未契約

現在サブスクリプションに未登録です。
プレミアム機能をご利用いただくには、サブスクリプションへの登録が必要です。

詳細はウェブサイトをご確認ください。"""

        with ApiClient(configuration) as api_client:
            line_bot_api = MessagingApi(api_client)
            line_bot_api.reply_message(
                ReplyMessageRequest(
                    reply_token=event.reply_token,
                    messages=[TextMessage(text=reply_message)]
                )
            )

    elif action == 'cancel_subscription':
        # サブスクリプション解約（Issue #19対応）
        with engine.connect() as conn:
            user_data = conn.execute(
                sqlalchemy.text(
                    """
                    SELECT id, subscription_status
                    FROM users
                    WHERE line_user_id = :line_user_id
                    """
                ),
                {"line_user_id": line_user_id}
            ).fetchone()

            if not user_data:
                reply_message = "ユーザー情報が見つかりません。"
            else:
                user_id, status = user_data

                if status == 'active':
                    # 解約確認メッセージを送信
                    reply_message = {
                        "type": "bubble",
                        "body": {
                            "type": "box",
                            "layout": "vertical",
                            "contents": [
                                {
                                    "type": "text",
                                    "text": "⚠️ サブスクリプション解約",
                                    "weight": "bold",
                                    "size": "lg",
                                    "color": "#FF6B6B"
                                },
                                {
                                    "type": "text",
                                    "text": "本当に解約しますか？",
                                    "wrap": True,
                                    "margin": "md"
                                },
                                {
                                    "type": "text",
                                    "text": "• 現在の契約期間終了後、サービスが利用できなくなります\n• タスク生成などの機能が制限されます",
                                    "wrap": True,
                                    "size": "sm",
                                    "color": "#999999",
                                    "margin": "md"
                                }
                            ]
                        },
                        "footer": {
                            "type": "box",
                            "layout": "vertical",
                            "contents": [
                                {
                                    "type": "button",
                                    "action": {
                                        "type": "postback",
                                        "label": "解約を確定する",
                                        "data": "action=confirm_cancel_subscription",
                                        "displayText": "解約を確定"
                                    },
                                    "style": "primary",
                                    "color": "#FF6B6B"
                                },
                                {
                                    "type": "button",
                                    "action": {
                                        "type": "message",
                                        "label": "キャンセル",
                                        "text": "設定"
                                    },
                                    "style": "link",
                                    "margin": "sm"
                                }
                            ]
                        }
                    }
                else:
                    reply_message = "現在有効なサブスクリプションがありません。"

        with ApiClient(configuration) as api_client:
            line_bot_api = MessagingApi(api_client)
            if isinstance(reply_message, dict):
                line_bot_api.reply_message(
                    ReplyMessageRequest(
                        reply_token=event.reply_token,
                        messages=[
                            FlexMessage(
                                alt_text="サブスクリプション解約確認",
                                contents=FlexContainer.from_dict(reply_message)
                            )
                        ]
                    )
                )
            else:
                line_bot_api.reply_message(
                    ReplyMessageRequest(
                        reply_token=event.reply_token,
                        messages=[TextMessage(text=reply_message)]
                    )
                )

    elif action == 'confirm_cancel_subscription':
        # サブスクリプション解約確定（Issue #19対応）
        with engine.connect() as conn:
            user_data = conn.execute(
                sqlalchemy.text(
                    """
                    SELECT id, subscription_end_date
                    FROM users
                    WHERE line_user_id = :line_user_id AND subscription_status = 'active'
                    """
                ),
                {"line_user_id": line_user_id}
            ).fetchone()

            if not user_data:
                reply_message = "有効なサブスクリプションが見つかりません。"
            else:
                user_id, end_date = user_data

                # サブスクリプションステータスを解約に変更
                conn.execute(
                    sqlalchemy.text(
                        """
                        UPDATE users
                        SET subscription_status = 'cancelled'
                        WHERE id = :user_id
                        """
                    ),
                    {"user_id": user_id}
                )
                conn.commit()

                end_text = end_date.strftime("%Y年%m月%d日") if end_date else "契約期間終了時"

                reply_message = f"""✅ サブスクリプションを解約しました

{end_text}までサービスをご利用いただけます。

ご利用ありがとうございました。
またのご利用をお待ちしております。"""

        with ApiClient(configuration) as api_client:
            line_bot_api = MessagingApi(api_client)
            line_bot_api.reply_message(
                ReplyMessageRequest(
                    reply_token=event.reply_token,
                    messages=[TextMessage(text=reply_message)]
                )
            )

    else:
        # 未知のアクション
        with ApiClient(configuration) as api_client:
            line_bot_api = MessagingApi(api_client)
            line_bot_api.reply_message(
                ReplyMessageRequest(
                    reply_token=event.reply_token,
                    messages=[TextMessage(text=f"不明なアクション: {action}")]
                )
            )


@functions_framework.http
def personalized_tasks_worker(request: Request):
    """
    Step 2: 個別タスク生成ワーカー

    Cloud Tasksから呼び出され、追加質問の回答に基づいて
    個別タスクを生成する
    """
    try:
        request_json = request.get_json(silent=True)
        if not request_json:
            return jsonify({"error": "Invalid request body"}), 400

        user_id = request_json.get('user_id')
        line_user_id = request_json.get('line_user_id')

        if not user_id or not line_user_id:
            return jsonify({"error": "user_id and line_user_id are required"}), 400

        engine = get_db_engine()

        # ユーザー所有権検証
        with engine.connect() as conn:
            try:
                verify_user_ownership(conn, line_user_id, user_id)
            except AuthorizationError as e:
                print(f"❌ 認可エラー: {e}")
                return jsonify({"error": "Unauthorized access"}), 403

        print(f"🔄 Step 2: 個別タスク生成開始: user_id={user_id}")

        # Step 2開始をマーク
        with engine.connect() as conn:
            flow_manager = ConversationFlowManager(conn)
            flow_manager.set_task_generation_step_status(user_id, 'personalized', 'in_progress')

        # プロフィールと追加回答を取得
        with engine.connect() as conn:
            profile_data = conn.execute(
                sqlalchemy.text(
                    """
                    SELECT relationship, prefecture, municipality, death_date
                    FROM user_profiles
                    WHERE user_id = :user_id
                    """
                ),
                {"user_id": user_id}
            ).fetchone()

            profile = {
                'relationship': profile_data[0],
                'prefecture': profile_data[1],
                'municipality': profile_data[2],
                'death_date': profile_data[3]
            }

            additional_answers = get_user_answers(user_id, conn)

        # Step 2: 個別タスク生成
        with engine.connect() as conn:
            personalized_tasks = generate_personalized_tasks(
                user_id, profile, additional_answers, conn
            )

        print(f"✅ Step 2完了: {len(personalized_tasks)}件の個別タスクを生成")

        # Step 2完了をマーク
        with engine.connect() as conn:
            flow_manager = ConversationFlowManager(conn)
            flow_manager.set_task_generation_step_status(
                user_id, 'personalized', 'completed',
                metadata={'task_count': len(personalized_tasks)}
            )

        # LINE通知
        configuration = get_configuration()
        with ApiClient(configuration) as api_client:
            line_bot_api = MessagingApi(api_client)
            line_bot_api.push_message(
                PushMessageRequest(
                    to=line_user_id,
                    messages=[TextMessage(
                        text=f"✅ あなた専用の追加タスクを{len(personalized_tasks)}件生成しました！\n\n「タスク」と送信して確認してください。"
                    )]
                )
            )

        # Step 3: Tips収集をバックグラウンドで開始
        enqueue_tips_enhancement(user_id, line_user_id)

        return jsonify({
            "status": "success",
            "user_id": user_id,
            "personalized_tasks_count": len(personalized_tasks)
        }), 200

    except Exception as e:
        print(f"❌ 個別タスク生成エラー: {e}")
        import traceback
        traceback.print_exc()

        if 'user_id' in locals():
            with engine.connect() as conn:
                flow_manager = ConversationFlowManager(conn)
                flow_manager.set_task_generation_step_status(
                    user_id, 'personalized', 'failed',
                    error_message=str(e)
                )

        return jsonify({"error": str(e)}), 500


@functions_framework.http
def tips_enhancement_worker(request: Request):
    """
    Step 3: Tips収集・拡張ワーカー

    Cloud Tasksから呼び出され、既存タスクにSNS・ブログから
    収集したTipsを追加する
    """
    try:
        request_json = request.get_json(silent=True)
        if not request_json:
            return jsonify({"error": "Invalid request body"}), 400

        user_id = request_json.get('user_id')
        line_user_id = request_json.get('line_user_id')

        if not user_id or not line_user_id:
            return jsonify({"error": "user_id and line_user_id are required"}), 400

        engine = get_db_engine()

        # ユーザー所有権検証
        with engine.connect() as conn:
            try:
                verify_user_ownership(conn, line_user_id, user_id)
            except AuthorizationError as e:
                print(f"❌ 認可エラー: {e}")
                return jsonify({"error": "Unauthorized access"}), 403

        print(f"🔄 Step 3: Tips収集開始: user_id={user_id}")

        # Step 3開始をマーク
        with engine.connect() as conn:
            flow_manager = ConversationFlowManager(conn)
            flow_manager.set_task_generation_step_status(user_id, 'enhanced', 'in_progress')

        # プロフィール取得
        with engine.connect() as conn:
            profile_data = conn.execute(
                sqlalchemy.text(
                    "SELECT relationship, prefecture, municipality, death_date FROM user_profiles WHERE user_id = :user_id"
                ),
                {"user_id": user_id}
            ).fetchone()

            profile = {
                'relationship': profile_data[0],
                'prefecture': profile_data[1],
                'municipality': profile_data[2],
                'death_date': profile_data[3]
            }

        # Step 3: Tips収集・拡張
        with engine.connect() as conn:
            stats = enhance_tasks_with_tips(user_id, conn)
            generate_general_tips_task(user_id, profile, conn)

        print(f"✅ Step 3完了: {stats['enhanced_count']}件のタスクに{stats['new_tips_count']}個のTipsを追加")

        # Step 3完了をマーク
        with engine.connect() as conn:
            flow_manager = ConversationFlowManager(conn)
            flow_manager.set_task_generation_step_status(
                user_id, 'enhanced', 'completed',
                metadata=stats
            )

        # LINE通知
        configuration = get_configuration()
        with ApiClient(configuration) as api_client:
            line_bot_api = MessagingApi(api_client)
            line_bot_api.push_message(
                PushMessageRequest(
                    to=line_user_id,
                    messages=[TextMessage(
                        text=f"💡 タスクに実用的なTipsを追加しました！\n\n体験談や裏技を参考にして、スムーズに手続きを進めてください。"
                    )]
                )
            )

        return jsonify({
            "status": "success",
            "user_id": user_id,
            "enhanced_count": stats['enhanced_count'],
            "new_tips_count": stats['new_tips_count']
        }), 200

    except Exception as e:
        print(f"❌ Tips収集エラー: {e}")
        import traceback
        traceback.print_exc()

        if 'user_id' in locals():
            with engine.connect() as conn:
                flow_manager = ConversationFlowManager(conn)
                flow_manager.set_task_generation_step_status(
                    user_id, 'enhanced', 'failed',
                    error_message=str(e)
                )

        return jsonify({"error": str(e)}), 500


@functions_framework.http
def stripe_webhook(request: Request):
    """
    Stripe Webhookエンドポイント

    決済完了やサブスクリプションキャンセルなどのイベントを受け取る
    """
    try:
        # Stripe署名検証用のシークレットを取得
        webhook_secret = get_secret('STRIPE_WEBHOOK_SECRET').strip()

        # リクエストボディと署名を取得
        payload = request.get_data(as_text=True)
        sig_header = request.headers.get('Stripe-Signature')

        if not sig_header:
            print("❌ Stripe署名ヘッダーがありません")
            return jsonify({"error": "No signature header"}), 400

        # Stripe署名を検証してイベントを構築
        import stripe
        try:
            event = stripe.Webhook.construct_event(
                payload, sig_header, webhook_secret
            )
        except stripe.error.SignatureVerificationError as e:
            print(f"❌ Stripe署名検証エラー: {str(e)}")
            return jsonify({"error": "Invalid signature"}), 400

        # イベントタイプに応じて処理
        event_type = event['type']
        print(f"📬 Stripe Webhookイベント受信: {event_type}")

        subscription_manager = get_subscription_manager()

        if event_type == 'checkout.session.completed':
            # 決済完了イベント
            session = event['data']['object']
            subscription_manager.handle_checkout_completed(session)
            print(f"✅ Checkout完了処理: user_id={session['metadata'].get('user_id')}")

        elif event_type == 'customer.subscription.deleted':
            # サブスクリプションキャンセルイベント
            subscription = event['data']['object']
            subscription_manager.handle_subscription_deleted(subscription)
            print(f"✅ サブスクリプション削除処理: subscription_id={subscription['id']}")

        else:
            # その他のイベントはログのみ
            print(f"ℹ️ 未処理のイベントタイプ: {event_type}")

        return jsonify({"status": "success"}), 200

    except Exception as e:
        print(f"❌ Stripe Webhookエラー: {str(e)}")
        import traceback
        traceback.print_exc()
        return jsonify({"error": str(e)}), 500


def handle_upgrade_request(user_id: str, line_user_id: str):
    """アップグレードリクエストを処理"""
    engine = get_db_engine()
    subscription_manager = get_subscription_manager()
    plan_controller = get_plan_controller()

    # 現在のプラン状態を確認
    if subscription_manager.is_premium_user(str(user_id)):
        # 既に有料プランの場合
        subscription = subscription_manager.get_user_subscription(str(user_id))
        return f"""✅ 有料プラン加入中です

現在のプラン: β版プラン（月額500円）
ステータス: {subscription['status']}

有料プランの特典：
✅ すべてのタスクを閲覧
✅ 独自タスクの追加・編集・削除
✅ リマインダー機能（準備中）
✅ グループLINE対応（準備中）

プランの管理は「設定」から行えます。"""

    # 無料プランの場合、Stripe Checkoutセッションを作成
    try:
        # 決済完了後のリダイレクトURL
        # Stripeの制約でhttps://が必要なため、一時的にダミーのURLを使用
        # 実際の本番環境では、専用のランディングページを用意するのが望ましい
        import urllib.parse
        base_url = "https://line.me/R/oaMessage/@yourbotid/"
        success_message = urllib.parse.quote("感謝します！有料プラン登録が完了しました")
        cancel_message = urllib.parse.quote("キャンセルされました")

        success_url = f"{base_url}?{success_message}"
        cancel_url = f"{base_url}?{cancel_message}"

        checkout_url = subscription_manager.create_checkout_session(
            user_id=str(user_id),
            line_user_id=line_user_id,
            success_url=success_url,
            cancel_url=cancel_url
        )

        return f"""💎 有料プランへのアップグレード

β版プラン: 月額500円（税込）

【特典】
✅ すべてのタスクを閲覧
✅ 独自タスクの追加・編集・削除
✅ リマインダー機能（準備中）
✅ グループLINE対応（準備中）

以下のリンクから決済画面にアクセスしてください：
{checkout_url}

※クレジットカード決済（Stripe）を利用します
※テスト環境では実際の決済は行われません"""

    except Exception as e:
        print(f"Stripe Checkoutセッション作成エラー: {str(e)}")
        return """申し訳ございません。現在アップグレード処理に問題が発生しています。

しばらく経ってから再度お試しください。
問題が続く場合は、お問い合わせください。

📞 お問い合わせ: ko_15_ko_15-m1@yahoo.co.jp"""


def get_help_message() -> str:
    """ヘルプメッセージを生成"""
    return """【受け継ぐAI 使い方ガイド】

🤖 **受け継ぐAIとは**
大切な方が亡くなられた後の行政手続きをサポートするLINE Botです。

📋 **主な機能**
1. タスク管理
   - 必要な手続きを自動でリストアップ
   - 期限・優先度を表示
   - 完了したタスクにチェック

2. AI相談
   - 手続きに関する質問に回答
   - 行政ナレッジベースを活用

3. リッチメニュー
   - タスク一覧：やるべきことを確認
   - AI相談：質問や相談
   - 設定：プロフィール確認
   - ヘルプ：このメッセージ

📞 **お問い合わせ**
ko_15_ko_15-m1@yahoo.co.jp

💡 **ヒント**
- 「タスク」でタスク一覧を表示
- 「全タスク」で完了済み含む全て表示
- 質問は自由に入力してください"""


def get_plan_info_section(user_id: str):
    """プラン情報セクションを生成"""
    subscription_manager = get_subscription_manager()
    plan_controller = get_plan_controller()

    is_premium = subscription_manager.is_premium_user(str(user_id))

    if is_premium:
        # 有料プランの場合
        subscription = subscription_manager.get_user_subscription(str(user_id))
        plan_text = "β版プラン（月額500円）"
        status_text = "✅ アクティブ"
        button_label = "プラン管理"
        button_text = "プラン変更"
    else:
        # 無料プランの場合
        plan_text = "無料プラン"
        status_text = "⚠️ 2タスクまで閲覧可能"
        button_label = "アップグレード"
        button_text = "アップグレード"

    return {
        "type": "box",
        "layout": "vertical",
        "contents": [
            {
                "type": "text",
                "text": "💎 プラン",
                "size": "sm",
                "color": "#999999",
                "weight": "bold"
            },
            {
                "type": "text",
                "text": plan_text,
                "size": "md",
                "color": "#333333",
                "wrap": True,
                "margin": "sm"
            },
            {
                "type": "text",
                "text": status_text,
                "size": "xs",
                "color": "#17C964" if is_premium else "#F5A623",
                "wrap": True,
                "margin": "xs"
            },
            {
                "type": "button",
                "action": {
                    "type": "message",
                    "label": button_label,
                    "text": button_text
                },
                "style": "primary" if not is_premium else "link",
                "color": "#17C964" if not is_premium else None,
                "height": "sm",
                "margin": "md"
            }
        ],
        "paddingAll": "12px",
        "backgroundColor": "#FAFAFA",
        "cornerRadius": "8px",
        "margin": "md"
    }


def get_settings_message(user_id: str, relationship: str, prefecture: str, municipality: str, death_date):
    """設定メッセージを生成（FlexMessage形式）"""
    # 死亡日をフォーマット
    death_date_str = death_date.strftime("%Y年%m月%d日") if death_date else "未設定"

    return {
        "type": "bubble",
        "header": {
            "type": "box",
            "layout": "vertical",
            "contents": [
                {
                    "type": "text",
                    "text": "⚙️ 設定",
                    "weight": "bold",
                    "size": "lg",
                    "color": "#333333"
                }
            ],
            "paddingAll": "15px",
            "backgroundColor": "#F7F7F7"
        },
        "body": {
            "type": "box",
            "layout": "vertical",
            "contents": [
                # 故人との関係
                {
                    "type": "box",
                    "layout": "vertical",
                    "contents": [
                        {
                            "type": "text",
                            "text": "👤 故人との関係",
                            "size": "sm",
                            "color": "#999999",
                            "weight": "bold"
                        },
                        {
                            "type": "text",
                            "text": relationship or "未設定",
                            "size": "md",
                            "color": "#333333",
                            "wrap": True,
                            "margin": "sm"
                        },
                        {
                            "type": "button",
                            "action": {
                                "type": "postback",
                                "label": "変更",
                                "data": "action=edit_relationship",
                                "displayText": "故人との関係を変更"
                            },
                            "style": "link",
                            "height": "sm",
                            "margin": "sm"
                        }
                    ],
                    "paddingAll": "12px",
                    "backgroundColor": "#FAFAFA",
                    "cornerRadius": "8px"
                },
                # お住まい
                {
                    "type": "box",
                    "layout": "vertical",
                    "contents": [
                        {
                            "type": "text",
                            "text": "📍 お住まい",
                            "size": "sm",
                            "color": "#999999",
                            "weight": "bold"
                        },
                        {
                            "type": "text",
                            "text": f"{prefecture or '未設定'} {municipality or ''}",
                            "size": "md",
                            "color": "#333333",
                            "wrap": True,
                            "margin": "sm"
                        },
                        {
                            "type": "button",
                            "action": {
                                "type": "postback",
                                "label": "変更",
                                "data": "action=edit_address",
                                "displayText": "お住まいを変更"
                            },
                            "style": "link",
                            "height": "sm",
                            "margin": "sm"
                        }
                    ],
                    "paddingAll": "12px",
                    "backgroundColor": "#FAFAFA",
                    "cornerRadius": "8px",
                    "margin": "md"
                },
                # 死亡日
                {
                    "type": "box",
                    "layout": "vertical",
                    "contents": [
                        {
                            "type": "text",
                            "text": "📅 死亡日",
                            "size": "sm",
                            "color": "#999999",
                            "weight": "bold"
                        },
                        {
                            "type": "text",
                            "text": death_date_str,
                            "size": "md",
                            "color": "#333333",
                            "wrap": True,
                            "margin": "sm"
                        },
                        {
                            "type": "button",
                            "action": {
                                "type": "postback",
                                "label": "変更",
                                "data": "action=edit_death_date",
                                "displayText": "死亡日を変更"
                            },
                            "style": "link",
                            "height": "sm",
                            "margin": "sm"
                        }
                    ],
                    "paddingAll": "12px",
                    "backgroundColor": "#FAFAFA",
                    "cornerRadius": "8px",
                    "margin": "md"
                },
<<<<<<< HEAD
                # プラン情報を追加
                get_plan_info_section(user_id),
=======
                # サブスクリプション管理（Issue #19対応）
                {
                    "type": "box",
                    "layout": "vertical",
                    "contents": [
                        {
                            "type": "text",
                            "text": "💳 サブスクリプション",
                            "size": "sm",
                            "color": "#999999",
                            "weight": "bold"
                        },
                        {
                            "type": "button",
                            "action": {
                                "type": "postback",
                                "label": "ステータスを確認",
                                "data": "action=view_subscription_status",
                                "displayText": "サブスクリプションステータスを確認"
                            },
                            "style": "link",
                            "height": "sm",
                            "margin": "sm"
                        },
                        {
                            "type": "button",
                            "action": {
                                "type": "postback",
                                "label": "解約手続き",
                                "data": "action=cancel_subscription",
                                "displayText": "サブスクリプションを解約"
                            },
                            "style": "link",
                            "height": "sm",
                            "margin": "sm",
                            "color": "#FF6B6B"
                        }
                    ],
                    "paddingAll": "12px",
                    "backgroundColor": "#FAFAFA",
                    "cornerRadius": "8px",
                    "margin": "md"
                },
>>>>>>> f28ed12a
                # 注意書き
                {
                    "type": "box",
                    "layout": "vertical",
                    "contents": [
                        {
                            "type": "text",
                            "text": "💡 死亡日を変更すると、タスクの期限も再計算されます。",
                            "size": "xs",
                            "color": "#999999",
                            "wrap": True
                        }
                    ],
                    "margin": "lg"
                }
            ],
            "paddingAll": "20px"
        }
    }<|MERGE_RESOLUTION|>--- conflicted
+++ resolved
@@ -47,13 +47,10 @@
 from conversation_flow_manager import ConversationFlowManager, ConversationState
 from task_personalizer import generate_personalized_tasks
 from task_enhancer import enhance_tasks_with_tips, generate_general_tips_task
-<<<<<<< HEAD
 from rate_limiter import is_rate_limited
 from subscription_manager import SubscriptionManager
 from plan_controller import PlanController
-=======
 from auth_utils import verify_user_ownership, AuthorizationError
->>>>>>> f28ed12a
 
 # 環境変数からGCP設定を取得
 PROJECT_ID = os.environ.get('GCP_PROJECT_ID')
@@ -1757,30 +1754,17 @@
     if action == 'view_task_detail':
         task_id = params.get('task_id', '')
 
-<<<<<<< HEAD
-        # ユーザーIDを取得
-=======
-        # タスク情報を取得（user_id検証付き）
->>>>>>> f28ed12a
+        # ユーザーIDを取得し、タスク情報を検証付きで取得
         with engine.connect() as conn:
             user_data = conn.execute(
                 sqlalchemy.text(
                     """
-<<<<<<< HEAD
                     SELECT u.id
                     FROM users u
                     WHERE u.line_user_id = :line_user_id
                     """
                 ),
                 {"line_user_id": line_user_id}
-=======
-                    SELECT id, title, description, due_date, priority, category, metadata
-                    FROM tasks
-                    WHERE id = :task_id AND user_id = :user_id
-                    """
-                ),
-                {"task_id": task_id, "user_id": user_id}
->>>>>>> f28ed12a
             ).fetchone()
 
             if not user_data:
@@ -1788,22 +1772,20 @@
             else:
                 user_id = str(user_data[0])
 
-                # タスク情報を取得
+                # タスク情報を取得(user_id検証付き)
                 task_data = conn.execute(
                     sqlalchemy.text(
                         """
                         SELECT id, title, description, due_date, priority, category, metadata, user_id
                         FROM tasks
-                        WHERE id = :task_id
+                        WHERE id = :task_id AND user_id = :user_id
                         """
                     ),
-                    {"task_id": task_id}
+                    {"task_id": task_id, "user_id": user_id}
                 ).fetchone()
 
                 if not task_data:
                     reply_message = "タスクが見つかりません。"
-                elif str(task_data[7]) != user_id:
-                    reply_message = "このタスクにはアクセスできません。"
                 else:
                     # タスクのインデックスを取得（無料プランの制限チェックに使用）
                     all_tasks = conn.execute(
@@ -3318,10 +3300,8 @@
                     "cornerRadius": "8px",
                     "margin": "md"
                 },
-<<<<<<< HEAD
                 # プラン情報を追加
                 get_plan_info_section(user_id),
-=======
                 # サブスクリプション管理（Issue #19対応）
                 {
                     "type": "box",
@@ -3365,7 +3345,6 @@
                     "cornerRadius": "8px",
                     "margin": "md"
                 },
->>>>>>> f28ed12a
                 # 注意書き
                 {
                     "type": "box",
